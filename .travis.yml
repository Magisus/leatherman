--- conflicted
+++ resolved
@@ -21,30 +21,11 @@
       - libblkid1
 
 before_install:
-<<<<<<< HEAD
-  # 'python-software-properties' provides add-apt-repository
-  - sudo apt-get -y install python-software-properties
-  # which is needed to add the ppa that has gcc 4.8 and boost 1.55
-  - sudo add-apt-repository -y ppa:ubuntu-toolchain-r/test
-  - sudo add-apt-repository -y ppa:boost-latest/ppa
-  - sudo apt-get update
-  # which is needed to install gcc 4.8 (and gcov)
-  - sudo apt-get -y install gcc-4.8
-  - sudo update-alternatives --install /usr/bin/gcc gcc /usr/bin/gcc-4.8 50
-  - sudo update-alternatives --install /usr/bin/gcov gcov /usr/bin/gcov-4.8 50
-  # and g++ 4.8
-  - sudo apt-get -y install g++-4.8
-  - sudo update-alternatives --install /usr/bin/g++ g++ /usr/bin/g++-4.8 50
-  # grab a pre-built cmake 3.2.3
-  - wget http://www.cmake.org/files/v3.2/cmake-3.2.3-Linux-x86_64.tar.gz
-  - tar xzvf cmake-3.2.3-Linux-x86_64.tar.gz --strip 1 -C $HOME
-=======
   # Use a predefined install location; cppcheck requires the cfg location is defined at compile-time.
   - mkdir -p $USERDIR
   # grab a pre-built cmake 3.2.3
   - wget http://www.cmake.org/files/v3.2/cmake-3.2.3-Linux-x86_64.tar.gz
   - tar xzvf cmake-3.2.3-Linux-x86_64.tar.gz --strip 1 -C $USERDIR
->>>>>>> 406b501f
   # grab a pre-built cppcheck from s3
   - wget https://s3.amazonaws.com/kylo-pl-bucket/pcre-8.36_install.tar.bz2
   - tar xjvf pcre-8.36_install.tar.bz2 --strip 1 -C $USERDIR
