--- conflicted
+++ resolved
@@ -2,17 +2,15 @@
 All notable changes to this project will be documented in this file.
 This project adheres to [Semantic Versioning](http://semver.org/).
 
-<<<<<<< HEAD
 ## [0.12.0]
 
 ### Added
 - Support for finding locale files with a relocatable package, particularly on Windows (LTH-133)
-=======
+
 ## [0.11.2]
 
 ### Added
 - Ruby API binding for rb_ll2inum
->>>>>>> bf73f96a
 
 ## [0.11.1]
 
