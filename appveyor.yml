version: 0.1.0.{build}
clone_depth: 10
install:
  - git submodule update --init --recursive

<<<<<<< HEAD
  - choco install mingw-w64 -y -Version 4.8.3 -source https://www.myget.org/F/puppetlabs
  - choco install cmake -Version 3.2.3 -y
  - SET PATH=C:\tools\mingw64\bin;%PATH%
=======
  - ps: choco install -y 7zip.commandline -source https://www.myget.org/F/puppetlabs
  - ps: choco install -y mingw-w64 -Version 4.8.3 -source https://www.myget.org/F/puppetlabs
  - ps: $env:PATH = "C:\tools\mingw64\bin;" + $env:PATH
  - ps: Get-Date
>>>>>>> 406b501f

  - ps: wget 'https://s3.amazonaws.com/kylo-pl-bucket/boost_1_57_0-x86_64_mingw-w64_4.8.3_win32_seh.7z' -OutFile "$pwd\boost.7z"
  - ps: 7z.exe x boost.7z -oC:\tools | FIND /V "ing  "

build_script:
  - ps: mv "C:\Program Files (x86)\Git\bin\sh.exe" "C:\Program Files (x86)\Git\bin\shxx.exe"
  - ps: cmake -G "MinGW Makefiles" -DBOOST_ROOT="C:\tools\boost_1_57_0-x86_64_mingw-w64_4.8.3_win32_seh" -DBOOST_STATIC=ON -DBOOST_NOWIDE_SKIP_TESTS=ON .
  - ps: mv "C:\Program Files (x86)\Git\bin\shxx.exe" "C:\Program Files (x86)\Git\bin\sh.exe"
  - ps: mingw32-make

test_script:
  - ps: ctest -V 2>&1 | %{ if ($_ -is [System.Management.Automation.ErrorRecord]) { $_ | c++filt } else { $_ } }<|MERGE_RESOLUTION|>--- conflicted
+++ resolved
@@ -3,16 +3,9 @@
 install:
   - git submodule update --init --recursive
 
-<<<<<<< HEAD
-  - choco install mingw-w64 -y -Version 4.8.3 -source https://www.myget.org/F/puppetlabs
-  - choco install cmake -Version 3.2.3 -y
+  - choco install -y mingw-w64 -Version 4.8.3 -source https://www.myget.org/F/puppetlabs
+  - choco install -y cmake -Version 3.2.3
   - SET PATH=C:\tools\mingw64\bin;%PATH%
-=======
-  - ps: choco install -y 7zip.commandline -source https://www.myget.org/F/puppetlabs
-  - ps: choco install -y mingw-w64 -Version 4.8.3 -source https://www.myget.org/F/puppetlabs
-  - ps: $env:PATH = "C:\tools\mingw64\bin;" + $env:PATH
-  - ps: Get-Date
->>>>>>> 406b501f
 
   - ps: wget 'https://s3.amazonaws.com/kylo-pl-bucket/boost_1_57_0-x86_64_mingw-w64_4.8.3_win32_seh.7z' -OutFile "$pwd\boost.7z"
   - ps: 7z.exe x boost.7z -oC:\tools | FIND /V "ing  "
